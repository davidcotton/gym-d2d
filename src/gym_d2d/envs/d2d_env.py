--- conflicted
+++ resolved
@@ -81,6 +81,7 @@
         }
         self.action_space = spaces.Dict({
             'due': spaces.Discrete(self.config.num_rbs * self.num_pwr_actions['due']),
+            # 'due': spaces.MultiDiscrete([self.config.num_rbs, self.num_pwr_actions['due']]),
             'cue': spaces.Discrete(self.config.num_rbs * self.num_pwr_actions['cue']),
             'mbs': spaces.Discrete(self.config.num_rbs * self.num_pwr_actions['mbs']),
         })
@@ -105,31 +106,18 @@
             device.set_position(pos)
 
         self.simulator.reset()
-<<<<<<< HEAD
-        # # take a step with random D2D actions to generate initial SINRs
-        # random_actions = {due_id: self._extract_action(due_id, self.action_space.sample())
-        #                   for due_id in self.devices.due_pairs.keys()}
-        # ues = list(self.devices.cues.keys()) + list(self.devices.due_pairs.keys())
-        # random_actions = {ue_id: self._extract_action(ue_id, self.action_space.sample()) for ue_id in ues}
-=======
         # take a step with random D2D actions to generate initial SINRs
->>>>>>> 821b04d2
         random_actions = self._reset_random_actions()
         results = self.simulator.step(random_actions)
         obs = self.obs_fn.get_state()
         return obs
 
     def _reset_random_actions(self) -> Dict[Id, Action]:
-<<<<<<< HEAD
-        return {due_id: self._extract_action(due_id, self.action_space.sample())
-                for due_id in self.simulator.devices.due_pairs.keys()}
-=======
         cue_actions = {_id: self._extract_action(_id, self.action_space['cue'].sample())
                        for _id in self.simulator.devices.cues.keys()}
         due_actions = {_id: self._extract_action(_id, self.action_space['due'].sample())
                        for _id, _ in self.simulator.devices.dues.keys()}
         return {**cue_actions, **due_actions}
->>>>>>> 821b04d2
 
     def step(self, actions):
         actions = self._extract_actions(actions)
@@ -196,69 +184,4 @@
                 'config': device.config,
             } for device in self.simulator.devices.values()}
         with config_file.open(mode='w') as fid:
-            json.dump(config, fid)
-
-
-class MultiAgentD2DEnv(D2DEnv):
-    def __init__(self, env_config=None) -> None:
-        super().__init__(env_config)
-        # +1 because include max value, i.e. from [0, ..., max]
-        self.num_due_pwr_actions = self.config.due_max_tx_power_dBm - self.config.due_min_tx_power_dBm + 1
-        self.due_action_space = spaces.Discrete(self.config.num_rbs * self.num_due_pwr_actions)
-        # self.due_action_space = spaces.MultiDiscrete([self.config.num_rbs, self.num_due_pwr_actions])
-
-        self.num_cue_pwr_actions = self.config.cue_max_tx_power_dBm + 1
-        self.cue_action_space = spaces.Discrete(self.config.num_rbs * self.num_cue_pwr_actions)
-        self.num_mbs_pwr_actions = self.config.mbs_max_tx_power_dBm + 1
-        self.mbs_action_space = spaces.Discrete(self.config.num_rbs * self.num_mbs_pwr_actions)
-
-    def _reset_random_actions(self) -> Dict[Id, Action]:
-        cue_actions = {_id: self._extract_action(_id, self.cue_action_space.sample())
-                       for _id in self.simulator.devices.cues.keys()}
-        due_actions = {_id: self._extract_action(_id, self.due_action_space.sample())
-                       for _id, _ in self.simulator.devices.dues.keys()}
-        random_actions = {
-            **cue_actions,
-            **due_actions
-        }
-        return random_actions
-
-    def _extract_actions(self, actions: Dict[Id, object]) -> Dict[Id, Action]:
-        return {tx_id: self._extract_action(tx_id, action) for tx_id, action in actions.items()}
-
-    def _extract_action(self, tx_id: Id, action) -> Action:
-        if tx_id in self.simulator.devices.due_pairs:
-            rx_id = self.simulator.devices.due_pairs[tx_id]
-            link_type = LinkType.SIDELINK
-            if isinstance(action, np.ndarray):
-                rb = action[0]
-                tx_pwr_dBm = action[1]
-            else:
-                rb = action // self.num_due_pwr_actions
-                tx_pwr_dBm = action % self.num_due_pwr_actions
-        elif tx_id in self.simulator.devices.cues:
-            rx_id = self.simulator.devices.bs.id
-            link_type = LinkType.UPLINK
-            rb = action // self.num_cue_pwr_actions
-            tx_pwr_dBm = action % self.num_cue_pwr_actions
-        else:
-            rx_id = self.simulator.devices.cues[tx_id]
-            link_type = LinkType.DOWNLINK
-            rb = action // self.num_mbs_pwr_actions
-            tx_pwr_dBm = action % self.num_mbs_pwr_actions
-        return Action(tx_id, rx_id, link_type, rb, tx_pwr_dBm)
-
-    def _info(self, actions: Dict[Id, Action], results: dict):
-        info = {}
-        for ((tx_id, rx_id), sinr_db), capacity in zip(results['sinrs_db'].items(), results['capacity_mbps'].values()):
-            info[tx_id] = {
-                'rb': actions[tx_id].rb,
-                'tx_pwr_dbm': actions[tx_id].tx_pwr_dBm,
-                # 'channel_gains_db': results['channel_gains_db'][(tx_id, rx_id)],
-                'snr_db': results['snrs_db'][(tx_id, rx_id)],
-                'sinr_db': sinr_db,
-                'rate_bps': results['rate_bps'][(tx_id, rx_id)],
-                'capacity_mbps': capacity,
-            }
-        return info
-
+            json.dump(config, fid)