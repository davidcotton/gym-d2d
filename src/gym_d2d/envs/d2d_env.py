--- conflicted
+++ resolved
@@ -98,25 +98,19 @@
             device.set_position(pos)
 
         self.simulator.reset()
-<<<<<<< HEAD
         # # take a step with random D2D actions to generate initial SINRs
         # random_actions = {due_id: self._extract_action(due_id, self.action_space.sample())
         #                   for due_id in self.devices.due_pairs.keys()}
         # ues = list(self.devices.cues.keys()) + list(self.devices.due_pairs.keys())
         # random_actions = {ue_id: self._extract_action(ue_id, self.action_space.sample()) for ue_id in ues}
         random_actions = self._reset_random_actions()
-=======
-        # take a step with random D2D actions to generate initial SINRs
-        random_actions = {due_id: self._extract_action(due_id, self.action_space.sample())
-                          for due_id in self.simulator.devices.due_pairs.keys()}
->>>>>>> 94fcdaf0
         results = self.simulator.step(random_actions)
         obs = self.obs_fn.get_state()
         return obs
 
     def _reset_random_actions(self) -> Dict[Id, Action]:
         return {due_id: self._extract_action(due_id, self.action_space.sample())
-                for due_id in self.devices.due_pairs.keys()}
+                for due_id in self.simulator.devices.due_pairs.keys()}
 
     def step(self, actions):
         actions = self._extract_actions(actions)
@@ -212,9 +206,9 @@
 
     def _reset_random_actions(self) -> Dict[Id, Action]:
         cue_actions = {_id: self._extract_action(_id, self.cue_action_space.sample())
-                       for _id in self.devices.cues.keys()}
+                       for _id in self.simulator.devices.cues.keys()}
         due_actions = {_id: self._extract_action(_id, self.due_action_space.sample())
-                       for _id, _ in self.devices.dues.keys()}
+                       for _id, _ in self.simulator.devices.dues.keys()}
         random_actions = {
             **cue_actions,
             **due_actions
@@ -225,8 +219,8 @@
         return {tx_id: self._extract_action(tx_id, action) for tx_id, action in actions.items()}
 
     def _extract_action(self, tx_id: Id, action) -> Action:
-        if tx_id in self.devices.due_pairs:
-            rx_id = self.devices.due_pairs[tx_id]
+        if tx_id in self.simulator.devices.due_pairs:
+            rx_id = self.simulator.devices.due_pairs[tx_id]
             link_type = LinkType.SIDELINK
             if isinstance(action, np.ndarray):
                 rb = action[0]
@@ -234,13 +228,13 @@
             else:
                 rb = action // self.num_due_pwr_actions
                 tx_pwr_dBm = action % self.num_due_pwr_actions
-        elif tx_id in self.devices.cues:
-            rx_id = self.devices.bs.id
+        elif tx_id in self.simulator.devices.cues:
+            rx_id = self.simulator.devices.bs.id
             link_type = LinkType.UPLINK
             rb = action // self.num_cue_pwr_actions
             tx_pwr_dBm = action % self.num_cue_pwr_actions
         else:
-            rx_id = self.devices.cues[tx_id]
+            rx_id = self.simulator.devices.cues[tx_id]
             link_type = LinkType.DOWNLINK
             rb = action // self.num_mbs_pwr_actions
             tx_pwr_dBm = action % self.num_mbs_pwr_actions
