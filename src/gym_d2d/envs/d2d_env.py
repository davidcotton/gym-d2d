import json
from pathlib import Path

import gym
from gym import spaces

from .devices import Devices
from .env_config import EnvConfig
from gym_d2d.action import Action
from gym_d2d.device import BaseStation, UserEquipment
from gym_d2d.id import Id
from gym_d2d.link_type import LinkType
from gym_d2d.position import Position, get_random_position, get_random_position_nearby
from gym_d2d.simulator import D2DSimulator


BASE_STATION_ID = 'mbs'
EPISODE_LENGTH = 10


class D2DEnv(gym.Env):
    metadata = {'render.modes': ['human']}

    def __init__(self, env_config=None) -> None:
        super().__init__()
        self.config = EnvConfig(**env_config or {})
        self.devices = self._create_devices()
        traffic_model = self.config.traffic_model(self.devices.bs, list(self.devices.cues.values()),
                                                  self.config.num_rbs)
        path_loss = self.config.path_loss_model(self.config.carrier_freq_GHz)
        self.simulator = D2DSimulator(self.devices.to_dict(), traffic_model, path_loss)

        self.obs_fn = self.config.obs_fn(self.simulator, self.devices)
        self.observation_space = self.obs_fn.get_obs_space(self.config.__dict__)
        # +1 because include max value, i.e. from [0, ..., max]
        num_tx_pwr_actions = self.config.due_max_tx_power_dBm - self.config.due_min_tx_power_dBm + 1
        self.action_space = spaces.Discrete(self.config.num_rbs * num_tx_pwr_actions)
        self.reward_fn = self.config.reward_fn(self.simulator, self.devices)
        self.num_steps = 0

    def _create_devices(self) -> Devices:
        """Initialise small base stations, cellular UE & D2D UE pairs in the simulator as per the env config.

        :returns: A tuple containing a list of base station, CUE & a dict of DUE pair IDs created.
        """

        base_cfg = {
            'num_subcarriers': self.config.num_subcarriers,
            'subcarrier_spacing_kHz': self.config.subcarrier_spacing_kHz,
        }

        # create macro base station
        config = self.config.devices[BASE_STATION_ID]['config'] if BASE_STATION_ID in self.config.devices else base_cfg
        bs = BaseStation(Id(BASE_STATION_ID), config)

        # create cellular UEs
        cues = {}
        default_cue_cfg = {**base_cfg, **{'max_tx_power_dBm': self.config.cue_max_tx_power_dBm}}
        for i in range(self.config.num_cues):
            cue_id = Id(f'cue{i:02d}')
            config = self.config.devices[cue_id]['config'] if cue_id in self.config.devices else default_cue_cfg
            cues[cue_id] = UserEquipment(cue_id, config)

        # create D2D UEs
        dues = {}
        due_cfg = {**base_cfg, **{'max_tx_power_dBm': self.config.due_max_tx_power_dBm}}
        for i in range(0, (self.config.num_due_pairs * 2), 2):
            due_tx_id, due_rx_id = Id(f'due{i:02d}'), Id(f'due{i + 1:02d}')

            due_tx_config = self.config.devices[due_tx_id]['config'] if due_tx_id in self.config.devices else due_cfg
            due_tx = UserEquipment(due_tx_id, due_tx_config)

            due_rx_config = self.config.devices[due_rx_id]['config'] if due_rx_id in self.config.devices else due_cfg
            due_rx = UserEquipment(due_rx_id, due_rx_config)

            dues[(due_tx.id, due_rx.id)] = due_tx, due_rx

        return Devices(bs, cues, dues)

    def reset(self):
        self.num_steps = 0
        for device in self.simulator.devices.values():
            if device.id == BASE_STATION_ID:
                pos = Position(0, 0)  # assume MBS fixed at (0,0) and everything else builds around it
            elif device.id in self.config.devices:
                pos = Position(*self.config.devices[device.id]['position'])
            elif any(device.id in d for d in [self.devices.cues, self.devices.due_pairs]):
                pos = get_random_position(self.config.cell_radius_m)
            elif device.id in self.devices.due_pairs_inv:
                due_tx_id = self.devices.due_pairs_inv[device.id]
                due_tx = self.simulator.devices[due_tx_id]
                pos = get_random_position_nearby(self.config.cell_radius_m, due_tx.position, self.config.d2d_radius_m)
            else:
                raise ValueError(f'Invalid configuration for device "{device.id}".')
            device.set_position(pos)

        self.simulator.reset()
        # # take a step with random D2D actions to generate initial SINRs
        # random_actions = {due_id: self._extract_action(due_id, self.action_space.sample())
        #                   for due_id in self.devices.due_pairs.keys()}
        # take a step with random D2D actions to generate initial SINRs
        ues = list(self.devices.cues.keys()) + list(self.devices.due_pairs.keys())
        random_actions = {ue_id: self._extract_action(ue_id, self.action_space.sample()) for ue_id in ues}
        results = self.simulator.step(random_actions)
        obs = self.obs_fn.get_state()
        return obs

    def step(self, actions):
        due_actions = {due_id: self._extract_action(due_id, int(action_idx)) for due_id, action_idx in actions.items()}
        results = self.simulator.step(due_actions)
        self.num_steps += 1
        obs = self.obs_fn.get_state(results)
        rewards = self.reward_fn(results)
        game_over = {'__all__': self.num_steps >= EPISODE_LENGTH}

        info = {}
        sum_cue_sinr, sum_system_sinr = 0.0, 0.0
        sum_cue_rate_bps, sum_due_rate_bps, sum_system_rate_bps = 0.0, 0.0, 0.0
        sum_cue_capacity, sum_due_capacity, sum_system_capacity = 0.0, 0.0, 0.0
        for ((tx_id, rx_id), sinr_db), capacity in zip(results['sinrs_db'].items(), results['capacity_mbps'].values()):
            sum_system_sinr += sinr_db
            sum_system_rate_bps += results['rate_bps'][(tx_id, rx_id)]
            sum_system_capacity += capacity
            if tx_id in self.devices.due_pairs:
                info[tx_id] = {
                    'rb': due_actions[tx_id].rb,
                    'tx_pwr_dbm': due_actions[tx_id].tx_pwr_dBm,
                    'due_sinr_db': sinr_db,
                    'due_rate_bps': results['rate_bps'][(tx_id, rx_id)],
                    'due_capacity_mbps': capacity,
                }
                sum_due_rate_bps += results['rate_bps'][(tx_id, rx_id)]
                sum_due_capacity += capacity
            else:
                sum_cue_sinr += sinr_db
                sum_cue_rate_bps += results['rate_bps'][(tx_id, rx_id)]
                sum_cue_capacity += capacity

        aggregate_info = {
            'env_mean_cue_sinr_db': sum_cue_sinr / len(self.devices.cues),
            'env_mean_system_sinr_db': sum_system_sinr / (len(self.devices.cues) + len(self.devices.due_pairs)),
            'env_sum_cue_rate_bps': sum_cue_rate_bps,
            'env_sum_due_rate_bps': sum_due_rate_bps,
            'env_sum_system_rate_bps': sum_system_rate_bps,
            'env_sum_cue_capacity_mbps': sum_cue_capacity,
            'env_sum_due_capacity_mbps': sum_due_capacity,
            'env_sum_system_capacity_mbps': sum_system_capacity,
        }
        if self.config.compressed_info:
            for tx_id, tx_info in info.items():
                tx_info.update(aggregate_info)
        else:
            info['__env__'] = aggregate_info

        return obs, rewards, game_over, info

    def _extract_action(self, tx_id: Id, action_idx: int) -> Action:
        rb = action_idx % self.config.num_rbs
        tx_pwr_dBm = (action_idx // self.config.num_rbs) + self.config.due_min_tx_power_dBm
        return Action(due_tx_id, self.devices.due_pairs[due_tx_id], LinkType.SIDELINK, rb, tx_pwr_dBm)

    def render(self, mode='human'):
        obs = self.obs_fn.get_state()
        print(obs)

    def save_device_config(self, config_file: Path) -> None:
        """Save the environment's device configuration in a JSON file.

        :param config_file: The filepath to save to.
        """
        config = {device.id: {
                'position': device.position.as_tuple(),
                'config': device.config,
            } for device in self.simulator.devices.values()}
        with config_file.open(mode='w') as fid:
            json.dump(config, fid)


class MultiAgentD2DEnv(D2DEnv):
    def __init__(self, env_config=None) -> None:
        super().__init__(env_config)
        # +1 because include max value, i.e. from [0, ..., max]
        self.num_due_pwr_actions = self.config.due_max_tx_power_dBm - self.config.due_min_tx_power_dBm + 1
        self.due_action_space = spaces.Discrete(self.config.num_rbs * self.num_due_pwr_actions)
        self.num_cue_pwr_actions = self.config.cue_max_tx_power_dBm + 1
        self.cue_action_space = spaces.Discrete(self.config.num_rbs * self.num_cue_pwr_actions)
        self.num_mbs_pwr_actions = self.config.mbs_max_tx_power_dBm + 1
        self.mbs_action_space = spaces.Discrete(self.config.num_rbs * self.num_mbs_pwr_actions)

    def step(self, actions):
        actions = {tx_id: self._extract_action(tx_id, int(action_idx)) for tx_id, action_idx in actions.items()}
        results = self.simulator.step(actions)
        self.num_steps += 1
<<<<<<< HEAD
        obs = self.obs_fn.get_state(results)
=======
        obs = self.obs_fn.get_state()
>>>>>>> 98415b5a
        rewards = self.reward_fn(results)
        game_over = {'__all__': self.num_steps >= EPISODE_LENGTH}

        info = {}
        for ((tx_id, rx_id), sinr_db), capacity in zip(results['sinrs_db'].items(), results['capacity_mbps'].values()):
            info[tx_id] = {
                'rb': actions[tx_id].rb,
                'tx_pwr_dbm': actions[tx_id].tx_pwr_dBm,
                'sinr_db': sinr_db,
                'rate_bps': results['rate_bps'][(tx_id, rx_id)],
                'capacity_mbps': capacity,
            }

        return obs, rewards, game_over, info

    def _extract_action(self, tx_id: Id, action_idx: int) -> Action:
        if tx_id in self.devices.due_pairs:
            rx_id = self.devices.due_pairs[tx_id]
            link_type = LinkType.UPLINK
            rb = action_idx // self.num_due_pwr_actions
            tx_pwr_dBm = action_idx % self.num_due_pwr_actions
        elif tx_id in self.devices.cues:
            rx_id = self.devices.bs.id
            link_type = LinkType.SIDELINK
            rb = action_idx // self.num_cue_pwr_actions
            tx_pwr_dBm = action_idx % self.num_cue_pwr_actions
        else:
            rx_id = self.devices.cues[tx_id]
            link_type = LinkType.DOWNLINK
            rb = action_idx // self.num_mbs_pwr_actions
            tx_pwr_dBm = action_idx % self.num_mbs_pwr_actions
        return Action(tx_id, rx_id, link_type, rb, tx_pwr_dBm)<|MERGE_RESOLUTION|>--- conflicted
+++ resolved
@@ -154,7 +154,7 @@
 
         return obs, rewards, game_over, info
 
-    def _extract_action(self, tx_id: Id, action_idx: int) -> Action:
+    def _extract_action(self, due_tx_id: Id, action_idx: int) -> Action:
         rb = action_idx % self.config.num_rbs
         tx_pwr_dBm = (action_idx // self.config.num_rbs) + self.config.due_min_tx_power_dBm
         return Action(due_tx_id, self.devices.due_pairs[due_tx_id], LinkType.SIDELINK, rb, tx_pwr_dBm)
@@ -191,11 +191,7 @@
         actions = {tx_id: self._extract_action(tx_id, int(action_idx)) for tx_id, action_idx in actions.items()}
         results = self.simulator.step(actions)
         self.num_steps += 1
-<<<<<<< HEAD
-        obs = self.obs_fn.get_state(results)
-=======
         obs = self.obs_fn.get_state()
->>>>>>> 98415b5a
         rewards = self.reward_fn(results)
         game_over = {'__all__': self.num_steps >= EPISODE_LENGTH}
 
