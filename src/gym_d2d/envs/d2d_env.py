import json
from pathlib import Path

import gym
from gym import spaces

from .devices import Devices
from .env_config import EnvConfig
from gym_d2d.action import Action
from gym_d2d.device import BaseStation, UserEquipment
from gym_d2d.id import Id
from gym_d2d.link_type import LinkType
from gym_d2d.position import Position, get_random_position, get_random_position_nearby
from gym_d2d.simulator import D2DSimulator


BASE_STATION_ID = 'mbs'
EPISODE_LENGTH = 10


class D2DEnv(gym.Env):
    metadata = {'render.modes': ['human']}

    def __init__(self, env_config=None) -> None:
        super().__init__()
        self.config = EnvConfig(**env_config or {})
        self.devices = self._create_devices()
        traffic_model = self.config.traffic_model(self.devices.bs, list(self.devices.cues.values()),
                                                  self.config.num_rbs)
        path_loss = self.config.path_loss_model(self.config.carrier_freq_GHz)
        self.simulator = D2DSimulator(self.devices.to_dict(), traffic_model, path_loss)

        self.obs_fn = self.config.obs_fn(self.simulator, self.devices)
        self.observation_space = self.obs_fn.get_obs_space(self.config.__dict__)
        # +1 because include max value, i.e. from [0, ..., max]
        num_tx_pwr_actions = self.config.due_max_tx_power_dBm - self.config.due_min_tx_power_dBm + 1
        self.action_space = spaces.Discrete(self.config.num_rbs * num_tx_pwr_actions)
        self.reward_fn = self.config.reward_fn(self.simulator, self.devices)
        self.num_steps = 0

    def _create_devices(self) -> Devices:
        """Initialise small base stations, cellular UE & D2D UE pairs in the simulator as per the env config.

        :returns: A tuple containing a list of base station, CUE & a dict of DUE pair IDs created.
        """

        base_cfg = {
            'num_subcarriers': self.config.num_subcarriers,
            'subcarrier_spacing_kHz': self.config.subcarrier_spacing_kHz,
        }

        # create macro base station
        config = self.config.devices[BASE_STATION_ID]['config'] if BASE_STATION_ID in self.config.devices else base_cfg
        bs = BaseStation(Id(BASE_STATION_ID), config)

        # create cellular UEs
        cues = {}
        default_cue_cfg = {**base_cfg, **{'max_tx_power_dBm': self.config.cue_max_tx_power_dBm}}
        for i in range(self.config.num_cues):
            cue_id = Id(f'cue{i:02d}')
            config = self.config.devices[cue_id]['config'] if cue_id in self.config.devices else default_cue_cfg
            cues[cue_id] = UserEquipment(cue_id, config)

        # create D2D UEs
        dues = {}
        due_cfg = {**base_cfg, **{'max_tx_power_dBm': self.config.due_max_tx_power_dBm}}
        for i in range(0, (self.config.num_due_pairs * 2), 2):
            due_tx_id, due_rx_id = Id(f'due{i:02d}'), Id(f'due{i + 1:02d}')

            due_tx_config = self.config.devices[due_tx_id]['config'] if due_tx_id in self.config.devices else due_cfg
            due_tx = UserEquipment(due_tx_id, due_tx_config)

            due_rx_config = self.config.devices[due_rx_id]['config'] if due_rx_id in self.config.devices else due_cfg
            due_rx = UserEquipment(due_rx_id, due_rx_config)

            dues[(due_tx.id, due_rx.id)] = due_tx, due_rx

        return Devices(bs, cues, dues)

    def reset(self):
        self.num_steps = 0
        for device in self.simulator.devices.values():
            if device.id == BASE_STATION_ID:
                pos = Position(0, 0)  # assume MBS fixed at (0,0) and everything else builds around it
            elif device.id in self.config.devices:
                pos = Position(*self.config.devices[device.id]['position'])
            elif any(device.id in d for d in [self.devices.cues, self.devices.due_pairs]):
                pos = get_random_position(self.config.cell_radius_m)
            elif device.id in self.devices.due_pairs_inv:
                due_tx_id = self.devices.due_pairs_inv[device.id]
                due_tx = self.simulator.devices[due_tx_id]
                pos = get_random_position_nearby(self.config.cell_radius_m, due_tx.position, self.config.d2d_radius_m)
            else:
                raise ValueError(f'Invalid configuration for device "{device.id}".')
            device.set_position(pos)

        self.simulator.reset()
        # # take a step with random D2D actions to generate initial SINRs
        # random_actions = {due_id: self._extract_action(due_id, self.action_space.sample())
        #                   for due_id in self.devices.due_pairs.keys()}
        # take a step with random D2D actions to generate initial SINRs
        ues = list(self.devices.cues.keys()) + list(self.devices.due_pairs.keys())
        random_actions = {ue_id: self._extract_action(ue_id, self.action_space.sample()) for ue_id in ues}
        results = self.simulator.step(random_actions)
        obs = self.obs_fn.get_state()
        return obs

    def step(self, actions):
<<<<<<< HEAD
        due_actions = {due_id: self._extract_action(due_id, int(action_idx)) for due_id, action_idx in actions.items()}
        results = self.simulator.step(due_actions)
=======
        actions = self._extract_actions(actions)
        results = self.simulator.step(actions)
>>>>>>> 7cd001a6
        self.num_steps += 1
        obs = self.obs_fn.get_state(results)
        rewards = self.reward_fn(results)
        game_over = {'__all__': self.num_steps >= EPISODE_LENGTH}
        info = self._info(actions, results)

        return obs, rewards, game_over, info

    def _extract_actions(self, actions: Dict[Id, object]) -> Dict[Id, Action]:
        return {due_id: self._extract_action(due_id, int(action_idx)) for due_id, action_idx in actions.items()}

    def _extract_action(self, due_tx_id: Id, action: int) -> Action:
        rb = action % self.config.num_rbs
        tx_pwr_dBm = (action // self.config.num_rbs) + self.config.due_min_tx_power_dBm
        return Action(due_tx_id, self.devices.due_pairs[due_tx_id], LinkType.SIDELINK, rb, tx_pwr_dBm)

    def _info(self, actions: Dict[Id, Action], results: dict):
        info = {}
        sum_cue_sinr, sum_system_sinr = 0.0, 0.0
        sum_cue_rate_bps, sum_due_rate_bps, sum_system_rate_bps = 0.0, 0.0, 0.0
        sum_cue_capacity, sum_due_capacity, sum_system_capacity = 0.0, 0.0, 0.0
        for ((tx_id, rx_id), sinr_db), capacity in zip(results['sinrs_db'].items(), results['capacity_mbps'].values()):
            sum_system_sinr += sinr_db
            sum_system_rate_bps += results['rate_bps'][(tx_id, rx_id)]
            sum_system_capacity += capacity
            if tx_id in self.devices.due_pairs:
                info[tx_id] = {
                    'rb': actions[tx_id].rb,
                    'tx_pwr_dbm': actions[tx_id].tx_pwr_dBm,
                    'due_sinr_db': sinr_db,
                    'due_rate_bps': results['rate_bps'][(tx_id, rx_id)],
                    'due_capacity_mbps': capacity,
                }
                sum_due_rate_bps += results['rate_bps'][(tx_id, rx_id)]
                sum_due_capacity += capacity
            else:
                sum_cue_sinr += sinr_db
                sum_cue_rate_bps += results['rate_bps'][(tx_id, rx_id)]
                sum_cue_capacity += capacity

        aggregate_info = {
            'env_mean_cue_sinr_db': sum_cue_sinr / len(self.devices.cues),
            'env_mean_system_sinr_db': sum_system_sinr / (len(self.devices.cues) + len(self.devices.due_pairs)),
            'env_sum_cue_rate_bps': sum_cue_rate_bps,
            'env_sum_due_rate_bps': sum_due_rate_bps,
            'env_sum_system_rate_bps': sum_system_rate_bps,
            'env_sum_cue_capacity_mbps': sum_cue_capacity,
            'env_sum_due_capacity_mbps': sum_due_capacity,
            'env_sum_system_capacity_mbps': sum_system_capacity,
        }
        if self.config.compressed_info:
            for tx_id, tx_info in info.items():
                tx_info.update(aggregate_info)
        else:
            info['__env__'] = aggregate_info

<<<<<<< HEAD
        return obs, rewards, game_over, info

    def _extract_action(self, due_tx_id: Id, action_idx: int) -> Action:
        rb = action_idx % self.config.num_rbs
        tx_pwr_dBm = (action_idx // self.config.num_rbs) + self.config.due_min_tx_power_dBm
        return Action(due_tx_id, self.devices.due_pairs[due_tx_id], LinkType.SIDELINK, rb, tx_pwr_dBm)
=======
        return info
>>>>>>> 7cd001a6

    def render(self, mode='human'):
        obs = self.obs_fn.get_state()
        print(obs)

    def save_device_config(self, config_file: Path) -> None:
        """Save the environment's device configuration in a JSON file.

        :param config_file: The filepath to save to.
        """
        config = {device.id: {
                'position': device.position.as_tuple(),
                'config': device.config,
            } for device in self.simulator.devices.values()}
        with config_file.open(mode='w') as fid:
            json.dump(config, fid)


class MultiAgentD2DEnv(D2DEnv):
    def __init__(self, env_config=None) -> None:
        super().__init__(env_config)
        # +1 because include max value, i.e. from [0, ..., max]
        self.num_due_pwr_actions = self.config.due_max_tx_power_dBm - self.config.due_min_tx_power_dBm + 1
        self.due_action_space = spaces.Discrete(self.config.num_rbs * self.num_due_pwr_actions)
        self.num_cue_pwr_actions = self.config.cue_max_tx_power_dBm + 1
        self.cue_action_space = spaces.Discrete(self.config.num_rbs * self.num_cue_pwr_actions)
        self.num_mbs_pwr_actions = self.config.mbs_max_tx_power_dBm + 1
        self.mbs_action_space = spaces.Discrete(self.config.num_rbs * self.num_mbs_pwr_actions)

    def step(self, actions):
        actions = {tx_id: self._extract_action(tx_id, int(action_idx)) for tx_id, action_idx in actions.items()}
        results = self.simulator.step(actions)
        self.num_steps += 1
        obs = self.obs_fn.get_state()
        rewards = self.reward_fn(results)
        game_over = {'__all__': self.num_steps >= EPISODE_LENGTH}

        info = {}
        for ((tx_id, rx_id), sinr_db), capacity in zip(results['sinrs_db'].items(), results['capacity_mbps'].values()):
            info[tx_id] = {
                'rb': actions[tx_id].rb,
                'tx_pwr_dbm': actions[tx_id].tx_pwr_dBm,
                'sinr_db': sinr_db,
                'rate_bps': results['rate_bps'][(tx_id, rx_id)],
                'capacity_mbps': capacity,
            }

        return obs, rewards, game_over, info

    def _extract_action(self, tx_id: Id, action_idx: int) -> Action:
        if tx_id in self.devices.due_pairs:
            rx_id = self.devices.due_pairs[tx_id]
            link_type = LinkType.UPLINK
            rb = action_idx // self.num_due_pwr_actions
            tx_pwr_dBm = action_idx % self.num_due_pwr_actions
        elif tx_id in self.devices.cues:
            rx_id = self.devices.bs.id
            link_type = LinkType.SIDELINK
            rb = action_idx // self.num_cue_pwr_actions
            tx_pwr_dBm = action_idx % self.num_cue_pwr_actions
        else:
            rx_id = self.devices.cues[tx_id]
            link_type = LinkType.DOWNLINK
            rb = action_idx // self.num_mbs_pwr_actions
            tx_pwr_dBm = action_idx % self.num_mbs_pwr_actions
        return Action(tx_id, rx_id, link_type, rb, tx_pwr_dBm)<|MERGE_RESOLUTION|>--- conflicted
+++ resolved
@@ -1,5 +1,6 @@
 import json
 from pathlib import Path
+from typing import Dict
 
 import gym
 from gym import spaces
@@ -11,11 +12,51 @@
 from gym_d2d.id import Id
 from gym_d2d.link_type import LinkType
 from gym_d2d.position import Position, get_random_position, get_random_position_nearby
-from gym_d2d.simulator import D2DSimulator
+from gym_d2d.simulator import Simulator
 
 
 BASE_STATION_ID = 'mbs'
 EPISODE_LENGTH = 10
+
+
+def create_devices(config: EnvConfig) -> Devices:
+    """Initialise devices: BSs, CUEs & DUE pairs as per the env config.
+
+    :returns: A dataclass containing BSs, CUEs, and DUE pairs.
+    """
+
+    base_cfg = {
+        'num_subcarriers': config.num_subcarriers,
+        'subcarrier_spacing_kHz': config.subcarrier_spacing_kHz,
+    }
+
+    # create macro base station
+    cfg = config.devices[BASE_STATION_ID]['config'] if BASE_STATION_ID in config.devices else base_cfg
+    bs = BaseStation(Id(BASE_STATION_ID), cfg)
+
+    # create cellular UEs
+    cues = {}
+    default_cue_cfg = {**base_cfg, **{'max_tx_power_dBm': config.cue_max_tx_power_dBm}}
+    for i in range(config.num_cues):
+        cue_id = Id(f'cue{i:02d}')
+        cfg = config.devices[cue_id]['config'] if cue_id in config.devices else default_cue_cfg
+        cues[cue_id] = UserEquipment(cue_id, cfg)
+
+    # create D2D UE pairs
+    dues = {}
+    due_cfg = {**base_cfg, **{'max_tx_power_dBm': config.due_max_tx_power_dBm}}
+    for i in range(0, (config.num_due_pairs * 2), 2):
+        due_tx_id, due_rx_id = Id(f'due{i:02d}'), Id(f'due{i + 1:02d}')
+
+        due_tx_cfg = config.devices[due_tx_id]['config'] if due_tx_id in config.devices else due_cfg
+        due_tx = UserEquipment(due_tx_id, due_tx_cfg)
+
+        due_rx_cfg = config.devices[due_rx_id]['config'] if due_rx_id in config.devices else due_cfg
+        due_rx = UserEquipment(due_rx_id, due_rx_cfg)
+
+        dues[(due_tx.id, due_rx.id)] = due_tx, due_rx
+
+    return Devices(bs, cues, dues)
 
 
 class D2DEnv(gym.Env):
@@ -24,11 +65,12 @@
     def __init__(self, env_config=None) -> None:
         super().__init__()
         self.config = EnvConfig(**env_config or {})
-        self.devices = self._create_devices()
-        traffic_model = self.config.traffic_model(self.devices.bs, list(self.devices.cues.values()),
-                                                  self.config.num_rbs)
-        path_loss = self.config.path_loss_model(self.config.carrier_freq_GHz)
-        self.simulator = D2DSimulator(self.devices.to_dict(), traffic_model, path_loss)
+        self.devices = create_devices(self.config)
+        self.simulator = Simulator(
+            self.devices.to_dict(),
+            self.config.traffic_model(self.devices.bs, list(self.devices.cues.values()), self.config.num_rbs),
+            self.config.path_loss_model(self.config.carrier_freq_GHz)
+        )
 
         self.obs_fn = self.config.obs_fn(self.simulator, self.devices)
         self.observation_space = self.obs_fn.get_obs_space(self.config.__dict__)
@@ -37,45 +79,6 @@
         self.action_space = spaces.Discrete(self.config.num_rbs * num_tx_pwr_actions)
         self.reward_fn = self.config.reward_fn(self.simulator, self.devices)
         self.num_steps = 0
-
-    def _create_devices(self) -> Devices:
-        """Initialise small base stations, cellular UE & D2D UE pairs in the simulator as per the env config.
-
-        :returns: A tuple containing a list of base station, CUE & a dict of DUE pair IDs created.
-        """
-
-        base_cfg = {
-            'num_subcarriers': self.config.num_subcarriers,
-            'subcarrier_spacing_kHz': self.config.subcarrier_spacing_kHz,
-        }
-
-        # create macro base station
-        config = self.config.devices[BASE_STATION_ID]['config'] if BASE_STATION_ID in self.config.devices else base_cfg
-        bs = BaseStation(Id(BASE_STATION_ID), config)
-
-        # create cellular UEs
-        cues = {}
-        default_cue_cfg = {**base_cfg, **{'max_tx_power_dBm': self.config.cue_max_tx_power_dBm}}
-        for i in range(self.config.num_cues):
-            cue_id = Id(f'cue{i:02d}')
-            config = self.config.devices[cue_id]['config'] if cue_id in self.config.devices else default_cue_cfg
-            cues[cue_id] = UserEquipment(cue_id, config)
-
-        # create D2D UEs
-        dues = {}
-        due_cfg = {**base_cfg, **{'max_tx_power_dBm': self.config.due_max_tx_power_dBm}}
-        for i in range(0, (self.config.num_due_pairs * 2), 2):
-            due_tx_id, due_rx_id = Id(f'due{i:02d}'), Id(f'due{i + 1:02d}')
-
-            due_tx_config = self.config.devices[due_tx_id]['config'] if due_tx_id in self.config.devices else due_cfg
-            due_tx = UserEquipment(due_tx_id, due_tx_config)
-
-            due_rx_config = self.config.devices[due_rx_id]['config'] if due_rx_id in self.config.devices else due_cfg
-            due_rx = UserEquipment(due_rx_id, due_rx_config)
-
-            dues[(due_tx.id, due_rx.id)] = due_tx, due_rx
-
-        return Devices(bs, cues, dues)
 
     def reset(self):
         self.num_steps = 0
@@ -106,13 +109,8 @@
         return obs
 
     def step(self, actions):
-<<<<<<< HEAD
-        due_actions = {due_id: self._extract_action(due_id, int(action_idx)) for due_id, action_idx in actions.items()}
-        results = self.simulator.step(due_actions)
-=======
         actions = self._extract_actions(actions)
         results = self.simulator.step(actions)
->>>>>>> 7cd001a6
         self.num_steps += 1
         obs = self.obs_fn.get_state(results)
         rewards = self.reward_fn(results)
@@ -169,16 +167,7 @@
         else:
             info['__env__'] = aggregate_info
 
-<<<<<<< HEAD
-        return obs, rewards, game_over, info
-
-    def _extract_action(self, due_tx_id: Id, action_idx: int) -> Action:
-        rb = action_idx % self.config.num_rbs
-        tx_pwr_dBm = (action_idx // self.config.num_rbs) + self.config.due_min_tx_power_dBm
-        return Action(due_tx_id, self.devices.due_pairs[due_tx_id], LinkType.SIDELINK, rb, tx_pwr_dBm)
-=======
         return info
->>>>>>> 7cd001a6
 
     def render(self, mode='human'):
         obs = self.obs_fn.get_state()
