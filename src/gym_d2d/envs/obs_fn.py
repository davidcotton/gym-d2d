from abc import ABC, abstractmethod
from typing import Dict

from gym import Space, spaces
import numpy as np

from gym_d2d.id import Id
from gym_d2d.simulator import Simulator


class ObsFunction(ABC):
    def __init__(self, simulator: Simulator) -> None:
        super().__init__()
        self.simulator: Simulator = simulator

    @abstractmethod
    def get_obs_space(self, env_config: dict) -> Space:
        pass

    @abstractmethod
<<<<<<< HEAD
    def get_state(self) -> Dict[Id, np.array]:
=======
    def get_state(self, state: dict) -> Dict[Id, np.array]:
>>>>>>> a09c0589
        pass


class LinearObsFunction(ObsFunction):
    def get_obs_space(self, env_config: dict) -> Space:
        r = env_config['cell_radius_m']
        num_txs = env_config['num_cues'] + env_config['num_due_pairs']
        num_obs = 6  # tx_x, tx_y, rx_x, rx_y, sinr, snr
        obs_shape = (num_obs * num_txs,)
        return spaces.Box(low=-r, high=r, shape=obs_shape)

<<<<<<< HEAD
    def get_state(self) -> Dict[Id, np.array]:
        results = self.simulator.metrics
=======
    def get_state(self, state: dict) -> Dict[Id, np.array]:
>>>>>>> a09c0589
        obses = {}
        for (tx_id, rx_id), channel in self.simulator.channels.items():
            obses[tx_id] = list(channel.tx.position.as_tuple() + channel.rx.position.as_tuple())
            obses[tx_id].append(state['sinrs_db'][(tx_id, rx_id)])
            obses[tx_id].append(state['snrs_db'][(tx_id, rx_id)])

        obs_dict = {}
        for tx_id in obses:
            tx_obs_copy = obses[tx_id][:]
            for other_tx_id, other_obs in obses.items():
                if other_tx_id != tx_id:
                    tx_obs_copy.extend(other_obs)
            obs_dict[tx_id] = np.array(tx_obs_copy)

        return obs_dict<|MERGE_RESOLUTION|>--- conflicted
+++ resolved
@@ -18,11 +18,7 @@
         pass
 
     @abstractmethod
-<<<<<<< HEAD
-    def get_state(self) -> Dict[Id, np.array]:
-=======
     def get_state(self, state: dict) -> Dict[Id, np.array]:
->>>>>>> a09c0589
         pass
 
 
@@ -34,12 +30,7 @@
         obs_shape = (num_obs * num_txs,)
         return spaces.Box(low=-r, high=r, shape=obs_shape)
 
-<<<<<<< HEAD
-    def get_state(self) -> Dict[Id, np.array]:
-        results = self.simulator.metrics
-=======
     def get_state(self, state: dict) -> Dict[Id, np.array]:
->>>>>>> a09c0589
         obses = {}
         for (tx_id, rx_id), channel in self.simulator.channels.items():
             obses[tx_id] = list(channel.tx.position.as_tuple() + channel.rx.position.as_tuple())
