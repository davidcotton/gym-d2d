from abc import ABC, abstractmethod
from typing import Dict

from gym import Space, spaces
import numpy as np

from gym_d2d.id import Id
from gym_d2d.simulator import Simulator


class ObsFunction(ABC):
    def __init__(self, simulator: Simulator) -> None:
        super().__init__()
        self.simulator: Simulator = simulator

    @abstractmethod
    def get_obs_space(self, env_config: dict) -> Space:
        pass

    @abstractmethod
    def get_state(self) -> Dict[Id, np.array]:
        pass


class Linear1ObsFunction(ObsFunction):
    def get_obs_space(self, env_config: dict) -> Space:
        num_txs = env_config['num_cues'] + env_config['num_due_pairs']
        # num_rxs = 1 + self.num_due_pairs  # basestation + num D2D rxs
        num_tx_obs = 5  # sinrs, tx_pwrs, rbs, xs, ys
        num_rx_obs = 2  # xs, ys
        # obs_shape = ((num_txs * num_tx_obs) + (num_rxs * num_rx_obs),)
        obs_shape = ((num_txs * num_tx_obs) + (num_txs * num_rx_obs),)
        return spaces.Box(low=-env_config['cell_radius_m'], high=env_config['cell_radius_m'], shape=obs_shape)

    def get_state(self) -> Dict[Id, np.array]:
        tx_pwrs_dBm = []
        rbs = []
        positions = []
        for channel in self.simulator.channels.values():
            tx_pwrs_dBm.append(channel.tx_pwr_dBm)
            rbs.append(channel.rb)
            positions.extend(list(channel.tx.position.as_tuple()))
        for channel in self.simulator.channels.values():
            positions.extend(list(channel.rx.position.as_tuple()))
        results = self.simulator.metrics
        common_obs = []
        common_obs.extend(list(results['sinrs_db'].values()))
        common_obs.extend(tx_pwrs_dBm)
        common_obs.extend(rbs)
        common_obs.extend(positions)

<<<<<<< HEAD
        # return {due_id: np.array(common_obs) for due_id in self.devices.due_pairs.keys()}
        return {tx_id: np.array(common_obs) for tx_id, _ in results['sinrs_db'].keys()}
=======
        return {due_id: np.array(common_obs) for due_id in self.simulator.devices.due_pairs.keys()}
>>>>>>> 94fcdaf0


class Linear2ObsFunction(ObsFunction):
    def get_obs_space(self, env_config: dict) -> Space:
        num_txs = env_config['num_cues'] + env_config['num_due_pairs']
        num_due_obs = 2  # x, y
        num_common_obs = 7  # tx_x, tx_y, rx_x, rx_y, tx_pwr, rb, sinr
        obs_shape = (num_due_obs + (num_common_obs * num_txs),)
        return spaces.Box(low=-env_config['cell_radius_m'], high=env_config['cell_radius_m'], shape=obs_shape)

    def get_state(self) -> Dict[Id, np.array]:
        results = self.simulator.metrics
        common_obs = []
        for channel in self.simulator.channels.values():
            common_obs.extend(list(channel.tx.position.as_tuple()))
            common_obs.extend(list(channel.rx.position.as_tuple()))
            common_obs.append(channel.tx_pwr_dBm)
            common_obs.append(channel.rb)
            common_obs.append(results['sinrs_db'][(channel.tx.id, channel.rx.id)])

        obs_dict = {}
        for due_id in self.simulator.devices.due_pairs.keys():
            due_pos = list(self.simulator.devices[due_id].position.as_tuple())
            due_obs = []
            due_obs.extend(due_pos)
            due_obs.extend(common_obs)
            obs_dict[due_id] = np.array(due_obs)

        return obs_dict<|MERGE_RESOLUTION|>--- conflicted
+++ resolved
@@ -49,12 +49,8 @@
         common_obs.extend(rbs)
         common_obs.extend(positions)
 
-<<<<<<< HEAD
         # return {due_id: np.array(common_obs) for due_id in self.devices.due_pairs.keys()}
         return {tx_id: np.array(common_obs) for tx_id, _ in results['sinrs_db'].keys()}
-=======
-        return {due_id: np.array(common_obs) for due_id in self.simulator.devices.due_pairs.keys()}
->>>>>>> 94fcdaf0
 
 
 class Linear2ObsFunction(ObsFunction):
